use std::collections::{btree_map, hash_map, BTreeMap};
use std::fmt;
use std::fs::File;
use std::io::{self, BufRead, BufReader, Read};
use std::num::ParseIntError;
use std::path::Path;
use std::str;

use xml::attribute::OwnedAttribute;
use xml::reader::{EventReader, XmlEvent};

<<<<<<< HEAD
use rustc_hash::FxHashMap;

use defs::*;
=======
use crate::defs::*;
>>>>>>> 863c1b08

#[derive(Debug)]
pub enum ParserError {
    Io(io::Error),
    Parse(String),
    InvalidRecord(String),
}

impl From<io::Error> for ParserError {
    fn from(err: io::Error) -> ParserError {
        ParserError::Io(err)
    }
}

impl From<ParseIntError> for ParserError {
    fn from(err: ParseIntError) -> ParserError {
        ParserError::Parse(err.to_string())
    }
}

impl fmt::Display for ParserError {
    fn fmt(&self, f: &mut fmt::Formatter) -> fmt::Result {
        match *self {
            ParserError::Io(ref err) => write!(f, "IO error: {}", err),
            ParserError::Parse(ref s) => write!(f, "Record containing invalid integer: '{}'", s),
            ParserError::InvalidRecord(ref s) => write!(f, "Invalid record: '{}'", s),
        }
    }
}

macro_rules! try_parse {
    ($v:expr, $l:expr) => {
        match $v.parse() {
            Ok(val) => val,
            Err(_err) => return Err(ParserError::Parse($l.to_string())),
        }
    };
}

macro_rules! try_next {
    ($v:expr, $l:expr) => {
        match $v.next() {
            Some(val) => val,
            None => return Err(ParserError::InvalidRecord($l.to_string())),
        }
    };
}

macro_rules! try_parse_next {
    ($v:expr, $l:expr) => {
        try_parse!(try_next!($v, $l), $l);
    };
}

fn remove_newline(l: &mut Vec<u8>) {
    loop {
        let last = {
            let last = l.last();
            if last.is_none() {
                break;
            }
            *last.unwrap()
        };

        if last != b'\n' && last != b'\r' {
            break;
        }

        l.pop();
    }
}

pub fn add_branch(branches: &mut BTreeMap<u32, Vec<bool>>, line_no: u32, no: u32, taken: bool) {
    match branches.entry(line_no) {
        btree_map::Entry::Occupied(c) => {
            let mut v = c.into_mut();
            let l = v.len();
            let no = no as usize;
            if no == l {
                v.push(taken);
            } else if no > l {
                v.extend(vec![false; no - l]);
                v.push(taken)
            } else {
                v[no] |= taken;
            }
        }
        btree_map::Entry::Vacant(v) => {
            v.insert(vec![taken; 1]);
        }
    };
}

pub fn parse_lcov<T: Read>(
    mut lcov_reader: BufReader<T>,
    branch_enabled: bool,
) -> Result<Vec<(String, CovResult)>, ParserError> {
    let mut cur_file = None;
    let mut cur_lines = BTreeMap::new();
    let mut cur_branches = BTreeMap::new();
    let mut cur_functions = FxHashMap::default();

    let mut results = Vec::new();

    let mut l = vec![];

    loop {
        l.clear();

        let num_bytes = lcov_reader.read_until(b'\n', &mut l)?;
        if num_bytes == 0 {
            break;
        }
        remove_newline(&mut l);

        let l = unsafe { str::from_utf8_unchecked(&l) };

        if l == "end_of_record" {
            results.push((
                cur_file.unwrap(),
                CovResult {
                    lines: cur_lines,
                    branches: cur_branches,
                    functions: cur_functions,
                },
            ));

            cur_file = None;
            cur_lines = BTreeMap::new();
            cur_branches = BTreeMap::new();
            cur_functions = FxHashMap::default();
        } else {
            let mut key_value = l.splitn(2, ':');
            let key = try_next!(key_value, l);
            let value = key_value.next();
            if value.is_none() {
                // Ignore lines without a ':' character.
                continue;
            }
            let value = value.unwrap();
            match key {
                "SF" => {
                    cur_file = Some(value.to_owned());
                }
                "DA" => {
                    let mut values = value.splitn(3, ',');
                    let line_no = try_parse_next!(values, l);
                    let execution_count = try_next!(values, l);
                    if execution_count == "0" || execution_count.starts_with('-') {
                        match cur_lines.entry(line_no) {
                            btree_map::Entry::Occupied(_) => {}
                            btree_map::Entry::Vacant(v) => {
                                v.insert(0);
                            }
                        };
                    } else {
                        let execution_count = try_parse!(execution_count, l);
                        match cur_lines.entry(line_no) {
                            btree_map::Entry::Occupied(c) => {
                                *c.into_mut() += execution_count;
                            }
                            btree_map::Entry::Vacant(v) => {
                                v.insert(execution_count);
                            }
                        };
                    }
                }
                "FN" => {
                    let mut f_splits = value.splitn(2, ',');
                    let start = try_parse_next!(f_splits, l);
                    let f_name = try_next!(f_splits, l);
                    cur_functions.insert(
                        f_name.to_owned(),
                        Function {
                            start: start,
                            executed: false,
                        },
                    );
                }
                "FNDA" => {
                    let mut f_splits = value.splitn(2, ',');
                    let executed = try_next!(f_splits, l) != "0";
                    let f_name = try_next!(f_splits, l);
                    let f = cur_functions
                        .get_mut(f_name)
                        .unwrap_or_else(|| panic!("FN record missing for function {}", f_name));
                    f.executed |= executed;
                }
                "BRDA" => {
                    if branch_enabled {
                        let mut values = value.splitn(4, ',');
                        let line_no = try_parse_next!(values, l);
                        values.next();
                        let branch_number = try_parse_next!(values, l);
                        let taken = try_next!(values, l) != "-";
                        add_branch(&mut cur_branches, line_no, branch_number, taken);
                    }
                }
                _ => {}
            }
        }
    }

    Ok(results)
}

pub fn parse_gcov(gcov_path: &Path) -> Result<Vec<(String, CovResult)>, ParserError> {
    let mut cur_file = None;
    let mut cur_lines = BTreeMap::new();
    let mut cur_branches = BTreeMap::new();
    let mut cur_functions = FxHashMap::default();
    let mut results = Vec::new();

    let f = File::open(&gcov_path)
        .unwrap_or_else(|_| panic!("Failed to open gcov file {}", gcov_path.display()));
    let mut file = BufReader::new(&f);
    let mut l = vec![];

    loop {
        l.clear();

        let num_bytes = file.read_until(b'\n', &mut l)?;
        if num_bytes == 0 {
            break;
        }
        remove_newline(&mut l);

        let l = unsafe { str::from_utf8_unchecked(&l) };

        let mut key_value = l.splitn(2, ':');
        let key = try_next!(key_value, l);
        let value = try_next!(key_value, l);

        match key {
            "file" => {
                if cur_file.is_some() && !cur_lines.is_empty() {
                    // println!("{} {} {:?}", gcov_path.display(), cur_file, cur_lines);
                    results.push((
                        cur_file.unwrap(),
                        CovResult {
                            lines: cur_lines,
                            branches: cur_branches,
                            functions: cur_functions,
                        },
                    ));
                }

                cur_file = Some(value.to_owned());
                cur_lines = BTreeMap::new();
                cur_branches = BTreeMap::new();
                cur_functions = FxHashMap::default();
            }
            "function" => {
                let mut f_splits = value.splitn(3, ',');
                let start = try_parse_next!(f_splits, l);
                let executed = try_next!(f_splits, l) != "0";
                let f_name = try_next!(f_splits, l);
                cur_functions.insert(
                    f_name.to_owned(),
                    Function {
                        start: start,
                        executed: executed,
                    },
                );
            }
            "lcount" => {
                let mut values = value.splitn(2, ',');
                let line_no = try_parse_next!(values, l);
                let execution_count = try_next!(values, l);
                if execution_count == "0" || execution_count.starts_with('-') {
                    cur_lines.insert(line_no, 0);
                } else {
                    cur_lines.insert(line_no, try_parse!(execution_count, l));
                }
            }
            "branch" => {
                let mut values = value.splitn(2, ',');
                let line_no = try_parse_next!(values, l);
                let taken = try_next!(values, l) == "taken";
                match cur_branches.entry(line_no) {
                    btree_map::Entry::Occupied(c) => {
                        let mut v = c.into_mut();
                        v.push(taken);
                    }
                    btree_map::Entry::Vacant(p) => {
                        p.insert(vec![taken; 1]);
                    }
                }
            }
            _ => {}
        }
    }

    if !cur_lines.is_empty() {
        results.push((
            cur_file.unwrap(),
            CovResult {
                lines: cur_lines,
                branches: cur_branches,
                functions: cur_functions,
            },
        ));
    }

    Ok(results)
}

fn get_xml_attribute(attributes: &[OwnedAttribute], name: &str) -> Result<String, ParserError> {
    for a in attributes {
        if a.name.local_name.as_str() == name {
            return Ok(a.value.clone());
        }
    }
    Err(ParserError::InvalidRecord(format!(
        "Attribute {} not found",
        name
    )))
}

fn parse_jacoco_report_sourcefile<T: Read>(
    parser: &mut EventReader<T>,
) -> Result<(BTreeMap<u32, u64>, BTreeMap<u32, Vec<bool>>), ParserError> {
    let mut lines: BTreeMap<u32, u64> = BTreeMap::new();
    let mut branches: BTreeMap<u32, Vec<bool>> = BTreeMap::new();

    loop {
        match parser.next() {
            Ok(XmlEvent::StartElement {
                ref name,
                ref attributes,
                ..
            }) if name.local_name.as_str() == "line" => {
                let ci = get_xml_attribute(attributes, "ci")?.parse::<u64>()?;
                let cb = get_xml_attribute(attributes, "cb")?.parse::<u64>()?;
                let mb = get_xml_attribute(attributes, "mb")?.parse::<u64>()?;
                let nr = get_xml_attribute(attributes, "nr")?.parse::<u32>()?;

                if mb > 0 || cb > 0 {
                    // This line is a branch.
                    let mut v = vec![true; cb as usize];
                    v.extend(vec![false; mb as usize]);
                    branches.insert(nr, v);
                } else {
                    // This line is a statement.
                    // JaCoCo does not feature execution counts, so we set the
                    // count to 0 or 1.
                    let hit = if ci > 0 { 1 } else { 0 };
                    lines.insert(nr, hit);
                }
            }
            Ok(XmlEvent::EndElement { ref name }) if name.local_name.as_str() == "sourcefile" => {
                break;
            }
            Err(e) => return Err(ParserError::Parse(e.to_string())),
            _ => {}
        }
    }

    Ok((lines, branches))
}

fn parse_jacoco_report_method<T: Read>(
    parser: &mut EventReader<T>,
    start: u32,
) -> Result<Function, ParserError> {
    let mut executed = false;

    loop {
        match parser.next() {
            Ok(XmlEvent::StartElement {
                ref name,
                ref attributes,
                ..
            }) if name.local_name.as_str() == "counter" => {
                if get_xml_attribute(attributes, "type")? == "METHOD" {
                    executed = get_xml_attribute(attributes, "covered")?.parse::<u32>()? > 0;
                }
            }
            Ok(XmlEvent::EndElement { ref name }) if name.local_name.as_str() == "method" => break,
            Err(e) => return Err(ParserError::Parse(e.to_string())),
            _ => {}
        }
    }

    Ok(Function { start, executed })
}

fn parse_jacoco_report_class<T: Read>(
    parser: &mut EventReader<T>,
    class_name: &str,
) -> Result<FxHashMap<String, Function>, ParserError> {
    let mut functions: FxHashMap<String, Function> = FxHashMap::default();

    loop {
        match parser.next() {
            Ok(XmlEvent::StartElement {
                ref name,
                ref attributes,
                ..
            }) if name.local_name.as_str() == "method" => {
                let name = get_xml_attribute(attributes, "name")?;
                let full_name = format!("{}#{}", class_name, name);

                let start_line = get_xml_attribute(attributes, "line")?.parse::<u32>()?;
                let function = parse_jacoco_report_method(parser, start_line)?;
                functions.insert(full_name, function);
            }
            Ok(XmlEvent::EndElement { ref name }) if name.local_name.as_str() == "class" => break,
            Err(e) => return Err(ParserError::Parse(e.to_string())),
            _ => {}
        }
    }

    Ok(functions)
}

fn parse_jacoco_report_package<T: Read>(
    parser: &mut EventReader<T>,
    package: &str,
) -> Result<Vec<(String, CovResult)>, ParserError> {
    let mut results_map: FxHashMap<String, CovResult> = FxHashMap::default();

    loop {
        match parser.next() {
            Ok(XmlEvent::StartElement {
                ref name,
                ref attributes,
                ..
            }) => {
                match name.local_name.as_str() {
                    "class" => {
                        // Fully qualified class name: "org/example/Person$Age"
                        let fq_class = get_xml_attribute(attributes, "name")?;
                        // Class name: "Person$Age"
                        let class = fq_class
                            .split('/')
                            .last()
                            .expect("Failed to parse class name");
                        // Class name "Person"
                        let top_class = class
                            .split('$')
                            .nth(0)
                            .expect("Failed to parse top class name");

                        // Process all <method /> and <counter /> for this class
                        let functions = parse_jacoco_report_class(parser, class)?;

                        match results_map.entry(top_class.to_string()) {
                            hash_map::Entry::Occupied(obj) => {
                                obj.into_mut().functions.extend(functions);
                            }
                            hash_map::Entry::Vacant(v) => {
                                v.insert(CovResult {
                                    functions,
                                    lines: BTreeMap::new(),
                                    branches: BTreeMap::new(),
                                });
                            }
                        };
                    }
                    "sourcefile" => {
                        let sourcefile = get_xml_attribute(attributes, "name")?;
                        let class = sourcefile.trim_end_matches(".java");
                        let (lines, branches) = parse_jacoco_report_sourcefile(parser)?;

                        match results_map.entry(class.to_string()) {
                            hash_map::Entry::Occupied(obj) => {
                                let obj = obj.into_mut();
                                obj.lines = lines;
                                obj.branches = branches;
                            }
                            hash_map::Entry::Vacant(v) => {
                                v.insert(CovResult {
                                    functions: FxHashMap::default(),
                                    lines,
                                    branches,
                                });
                            }
                        };
                    }
                    &_ => {}
                }
            }
            Ok(XmlEvent::EndElement { ref name }) if name.local_name.as_str() == "package" => break,
            Err(e) => return Err(ParserError::Parse(e.to_string())),
            _ => {}
        }
    }

    for (class, result) in &results_map {
        if result.lines.is_empty() && result.branches.is_empty() {
            panic!(
                "Class {}/{} is not the top class in its file.",
                package, class
            );
        }
    }

    // Change all keys from the class name to the file name and turn the result into a Vec.
    // If package is the empty string, we have to trim the leading '/' in order to obtain a
    // relative path.
    Ok(results_map
        .into_iter()
        .map(|(class, result)| {
            (
                format!("{}/{}.java", package, class)
                    .trim_start_matches('/')
                    .to_string(),
                result,
            )
        })
        .collect())
}

pub fn parse_jacoco_xml_report<T: Read>(
    xml_reader: BufReader<T>,
) -> Result<Vec<(String, CovResult)>, ParserError> {
    let mut parser = EventReader::new(xml_reader);
    let mut results = Vec::new();

    loop {
        match parser.next() {
            Ok(XmlEvent::StartElement {
                ref name,
                ref attributes,
                ..
            }) if name.local_name.as_str() == "package" => {
                let package = get_xml_attribute(attributes, "name")?;
                let mut package_results = parse_jacoco_report_package(&mut parser, &package)?;
                results.append(&mut package_results);
            }
            Ok(XmlEvent::EndDocument) => break,
            Err(e) => return Err(ParserError::Parse(e.to_string())),
            _ => {}
        }
    }

    Ok(results)
}

#[cfg(test)]
mod tests {
    use super::*;

    #[test]
    fn test_remove_newline() {
        let mut l = "Marco".as_bytes().to_vec();
        remove_newline(&mut l);
        assert_eq!(l, "Marco".as_bytes().to_vec());

        let mut l = "Marco\n".as_bytes().to_vec();
        remove_newline(&mut l);
        assert_eq!(l, "Marco".as_bytes().to_vec());

        let mut l = "Marco\r".as_bytes().to_vec();
        remove_newline(&mut l);
        assert_eq!(l, "Marco".as_bytes().to_vec());

        let mut l = "Marco\r\n".as_bytes().to_vec();
        remove_newline(&mut l);
        assert_eq!(l, "Marco".as_bytes().to_vec());

        let mut l = "\r\n".as_bytes().to_vec();
        remove_newline(&mut l);
        assert_eq!(l, "".as_bytes().to_vec());
    }

    #[test]
    fn test_lcov_parser() {
        let f = File::open("./test/prova.info").expect("Failed to open lcov file");
        let file = BufReader::new(&f);
        let results = parse_lcov(file, false).unwrap();

        assert_eq!(results.len(), 603);

        let (ref source_name, ref result) = results[0];
        assert_eq!(
            source_name,
            "resource://gre/components/MainProcessSingleton.js"
        );
        assert_eq!(
            result.lines,
            [
                (7, 1),
                (9, 1),
                (10, 1),
                (12, 2),
                (13, 1),
                (16, 1),
                (17, 1),
                (18, 2),
                (19, 1),
                (21, 1),
                (22, 0),
                (23, 0),
                (24, 0),
                (28, 1),
                (29, 0),
                (30, 0),
                (32, 0),
                (33, 0),
                (34, 0),
                (35, 0),
                (37, 0),
                (39, 0),
                (41, 0),
                (42, 0),
                (44, 0),
                (45, 0),
                (46, 0),
                (47, 0),
                (49, 0),
                (50, 0),
                (51, 0),
                (52, 0),
                (53, 0),
                (54, 0),
                (55, 0),
                (56, 0),
                (59, 0),
                (60, 0),
                (61, 0),
                (63, 0),
                (65, 0),
                (67, 1),
                (68, 2),
                (70, 1),
                (74, 1),
                (75, 1),
                (76, 1),
                (77, 1),
                (78, 1),
                (83, 1),
                (84, 1),
                (90, 1)
            ]
            .iter()
            .cloned()
            .collect()
        );
        assert_eq!(result.branches, [].iter().cloned().collect());
        assert!(result.functions.contains_key("MainProcessSingleton"));
        let func = result.functions.get("MainProcessSingleton").unwrap();
        assert_eq!(func.start, 15);
        assert_eq!(func.executed, true);
        assert!(result.functions.contains_key("logConsoleMessage"));
        let func = result.functions.get("logConsoleMessage").unwrap();
        assert_eq!(func.start, 21);
        assert_eq!(func.executed, false);
    }

    #[test]
    fn test_lcov_parser_with_branch_parsing() {
        // Parse the same file, but with branch parsing enabled.
        let f = File::open("./test/prova.info").expect("Failed to open lcov file");
        let file = BufReader::new(&f);
        let results = parse_lcov(file, true).unwrap();

        assert_eq!(results.len(), 603);

        let (ref source_name, ref result) = results[0];
        assert_eq!(
            source_name,
            "resource://gre/components/MainProcessSingleton.js"
        );
        assert_eq!(
            result.lines,
            [
                (7, 1),
                (9, 1),
                (10, 1),
                (12, 2),
                (13, 1),
                (16, 1),
                (17, 1),
                (18, 2),
                (19, 1),
                (21, 1),
                (22, 0),
                (23, 0),
                (24, 0),
                (28, 1),
                (29, 0),
                (30, 0),
                (32, 0),
                (33, 0),
                (34, 0),
                (35, 0),
                (37, 0),
                (39, 0),
                (41, 0),
                (42, 0),
                (44, 0),
                (45, 0),
                (46, 0),
                (47, 0),
                (49, 0),
                (50, 0),
                (51, 0),
                (52, 0),
                (53, 0),
                (54, 0),
                (55, 0),
                (56, 0),
                (59, 0),
                (60, 0),
                (61, 0),
                (63, 0),
                (65, 0),
                (67, 1),
                (68, 2),
                (70, 1),
                (74, 1),
                (75, 1),
                (76, 1),
                (77, 1),
                (78, 1),
                (83, 1),
                (84, 1),
                (90, 1)
            ]
            .iter()
            .cloned()
            .collect()
        );
        assert_eq!(
            result.branches,
            [
                (34, vec![false, false]),
                (41, vec![false, false]),
                (44, vec![false, false]),
                (60, vec![false, false]),
                (63, vec![false, false]),
                (68, vec![true, true])
            ]
            .iter()
            .cloned()
            .collect()
        );
        assert!(result.functions.contains_key("MainProcessSingleton"));
        let func = result.functions.get("MainProcessSingleton").unwrap();
        assert_eq!(func.start, 15);
        assert_eq!(func.executed, true);
        assert!(result.functions.contains_key("logConsoleMessage"));
        let func = result.functions.get("logConsoleMessage").unwrap();
        assert_eq!(func.start, 21);
        assert_eq!(func.executed, false);
    }

    #[test]
    fn test_lcov_parser_fn_with_commas() {
        let f = File::open("./test/prova_fn_with_commas.info").expect("Failed to open lcov file");
        let file = BufReader::new(&f);
        let results = parse_lcov(file, true).unwrap();

        assert_eq!(results.len(), 1);

        let (ref source_name, ref result) = results[0];
        assert_eq!(source_name, "aFile.js");
        assert_eq!(
            result.lines,
            [
                (7, 1),
                (9, 1),
                (10, 1),
                (12, 2),
                (13, 1),
                (16, 1),
                (17, 1),
                (18, 2),
                (19, 1),
                (21, 1),
                (22, 0),
                (23, 0),
                (24, 0),
                (28, 1),
                (29, 0),
                (30, 0),
                (32, 0),
                (33, 0),
                (34, 0),
                (35, 0),
                (37, 0),
                (39, 0),
                (41, 0),
                (42, 0),
                (44, 0),
                (45, 0),
                (46, 0),
                (47, 0),
                (49, 0),
                (50, 0),
                (51, 0),
                (52, 0),
                (53, 0),
                (54, 0),
                (55, 0),
                (56, 0),
                (59, 0),
                (60, 0),
                (61, 0),
                (63, 0),
                (65, 0),
                (67, 1),
                (68, 2),
                (70, 1),
                (74, 1),
                (75, 1),
                (76, 1),
                (77, 1),
                (78, 1),
                (83, 1),
                (84, 1),
                (90, 1),
                (95, 1),
                (96, 1),
                (97, 1),
                (98, 1),
                (99, 1)
            ]
            .iter()
            .cloned()
            .collect()
        );
        assert!(result.functions.contains_key("MainProcessSingleton"));
        let func = result.functions.get("MainProcessSingleton").unwrap();
        assert_eq!(func.start, 15);
        assert_eq!(func.executed, true);
        assert!(result
            .functions
            .contains_key("cubic-bezier(0.0, 0.0, 1.0, 1.0)"));
        let func = result
            .functions
            .get("cubic-bezier(0.0, 0.0, 1.0, 1.0)")
            .unwrap();
        assert_eq!(func.start, 95);
        assert_eq!(func.executed, true);
    }

    #[test]
    fn test_lcov_parser_empty_line() {
        let f = File::open("./test/empty_line.info").expect("Failed to open lcov file");
        let file = BufReader::new(&f);
        let results = parse_lcov(file, true).unwrap();

        assert_eq!(results.len(), 1);

        let (ref source_name, ref result) = results[0];
        assert_eq!(source_name, "aFile.js");
        assert_eq!(
            result.lines,
            [
                (7, 1),
                (9, 1),
                (10, 1),
                (12, 2),
                (13, 1),
                (16, 1),
                (17, 1),
                (18, 2),
                (19, 1),
                (21, 1),
                (22, 0),
                (23, 0),
                (24, 0),
                (28, 1),
                (29, 0),
                (30, 0),
                (32, 0),
                (33, 0),
                (34, 0),
                (35, 0),
                (37, 0),
                (39, 0),
                (41, 0),
                (42, 0),
                (44, 0),
                (45, 0),
                (46, 0),
                (47, 0),
                (49, 0),
                (50, 0),
                (51, 0),
                (52, 0),
                (53, 0),
                (54, 0),
                (55, 0),
                (56, 0),
                (59, 0),
                (60, 0),
                (61, 0),
                (63, 0),
                (65, 0),
                (67, 1),
                (68, 2),
                (70, 1),
                (74, 1),
                (75, 1),
                (76, 1),
                (77, 1),
                (78, 1),
                (83, 1),
                (84, 1),
                (90, 1),
                (95, 1),
                (96, 1),
                (97, 1),
                (98, 1),
                (99, 1)
            ]
            .iter()
            .cloned()
            .collect()
        );
        assert!(result.functions.contains_key("MainProcessSingleton"));
        let func = result.functions.get("MainProcessSingleton").unwrap();
        assert_eq!(func.start, 15);
        assert_eq!(func.executed, true);
        assert!(result
            .functions
            .contains_key("cubic-bezier(0.0, 0.0, 1.0, 1.0)"));
        let func = result
            .functions
            .get("cubic-bezier(0.0, 0.0, 1.0, 1.0)")
            .unwrap();
        assert_eq!(func.start, 95);
        assert_eq!(func.executed, true);
    }

    #[allow(non_snake_case)]
    #[test]
    fn test_lcov_parser_invalid_DA_record() {
        let f = File::open("./test/invalid_DA_record.info").expect("Failed to open lcov file");
        let file = BufReader::new(&f);
        let result = parse_lcov(file, true);
        assert!(result.is_err());
    }

    #[test]
    fn test_parser() {
        let results = parse_gcov(Path::new("./test/prova.gcov")).unwrap();

        assert_eq!(results.len(), 10);

        let (ref source_name, ref result) = results[0];
        assert_eq!(source_name, "/home/marco/Documenti/FD/mozilla-central/build-cov-gcc/dist/include/nsExpirationTracker.h");
        assert_eq!(
            result.lines,
            [
                (393, 0),
                (397, 0),
                (399, 0),
                (401, 0),
                (402, 0),
                (403, 0),
                (405, 0)
            ]
            .iter()
            .cloned()
            .collect()
        );
        assert!(result.functions.contains_key("_ZN19nsExpirationTrackerIN11nsIDocument16SelectorCacheKeyELj4EE25ExpirationTrackerObserver7ReleaseEv"));
        let mut func = result.functions.get("_ZN19nsExpirationTrackerIN11nsIDocument16SelectorCacheKeyELj4EE25ExpirationTrackerObserver7ReleaseEv").unwrap();
        assert_eq!(func.start, 393);
        assert_eq!(func.executed, false);

        let (ref source_name, ref result) = results[5];
        assert_eq!(
            source_name,
            "/home/marco/Documenti/FD/mozilla-central/accessible/atk/Platform.cpp"
        );
        assert_eq!(
            result.lines,
            [
                (81, 0),
                (83, 0),
                (85, 0),
                (87, 0),
                (88, 0),
                (90, 0),
                (94, 0),
                (96, 0),
                (97, 0),
                (98, 0),
                (99, 0),
                (100, 0),
                (101, 0),
                (103, 0),
                (104, 0),
                (108, 0),
                (110, 0),
                (111, 0),
                (112, 0),
                (115, 0),
                (117, 0),
                (118, 0),
                (122, 0),
                (123, 0),
                (124, 0),
                (128, 0),
                (129, 0),
                (130, 0),
                (136, 17),
                (138, 17),
                (141, 0),
                (142, 0),
                (146, 0),
                (147, 0),
                (148, 0),
                (151, 0),
                (152, 0),
                (153, 0),
                (154, 0),
                (155, 0),
                (156, 0),
                (157, 0),
                (161, 0),
                (162, 0),
                (165, 0),
                (166, 0),
                (167, 0),
                (168, 0),
                (169, 0),
                (170, 0),
                (171, 0),
                (172, 0),
                (184, 0),
                (187, 0),
                (189, 0),
                (190, 0),
                (194, 0),
                (195, 0),
                (196, 0),
                (200, 0),
                (201, 0),
                (202, 0),
                (203, 0),
                (207, 0),
                (208, 0),
                (216, 17),
                (218, 17),
                (219, 0),
                (220, 0),
                (221, 0),
                (222, 0),
                (223, 0),
                (226, 17),
                (232, 0),
                (233, 0),
                (234, 0),
                (253, 17),
                (261, 11390),
                (265, 11390),
                (268, 373),
                (274, 373),
                (277, 373),
                (278, 373),
                (281, 373),
                (288, 373),
                (289, 373),
                (293, 373),
                (294, 373),
                (295, 373),
                (298, 373),
                (303, 5794),
                (306, 5794),
                (307, 5558),
                (309, 236),
                (311, 236),
                (312, 236),
                (313, 0),
                (316, 236),
                (317, 236),
                (318, 0),
                (321, 236),
                (322, 236),
                (323, 236),
                (324, 236),
                (327, 236),
                (328, 236),
                (329, 236),
                (330, 236),
                (331, 472),
                (332, 472),
                (333, 236),
                (338, 236),
                (339, 236),
                (340, 236),
                (343, 0),
                (344, 0),
                (345, 0),
                (346, 0),
                (347, 0),
                (352, 236),
                (353, 236),
                (354, 236),
                (355, 236),
                (361, 236),
                (362, 236),
                (364, 236),
                (365, 236),
                (370, 0),
                (372, 0),
                (373, 0),
                (374, 0),
                (376, 0)
            ]
            .iter()
            .cloned()
            .collect()
        );
        assert!(result
            .functions
            .contains_key("_ZL13LoadGtkModuleR24GnomeAccessibilityModule"));
        func = result
            .functions
            .get("_ZL13LoadGtkModuleR24GnomeAccessibilityModule")
            .unwrap();
        assert_eq!(func.start, 81);
        assert_eq!(func.executed, false);
        assert!(result
            .functions
            .contains_key("_ZN7mozilla4a11y12PlatformInitEv"));
        func = result
            .functions
            .get("_ZN7mozilla4a11y12PlatformInitEv")
            .unwrap();
        assert_eq!(func.start, 136);
        assert_eq!(func.executed, true);
        assert!(result
            .functions
            .contains_key("_ZN7mozilla4a11y16PlatformShutdownEv"));
        func = result
            .functions
            .get("_ZN7mozilla4a11y16PlatformShutdownEv")
            .unwrap();
        assert_eq!(func.start, 216);
        assert_eq!(func.executed, true);
        assert!(result.functions.contains_key("_ZN7mozilla4a11y7PreInitEv"));
        func = result.functions.get("_ZN7mozilla4a11y7PreInitEv").unwrap();
        assert_eq!(func.start, 261);
        assert_eq!(func.executed, true);
        assert!(result
            .functions
            .contains_key("_ZN7mozilla4a11y19ShouldA11yBeEnabledEv"));
        func = result
            .functions
            .get("_ZN7mozilla4a11y19ShouldA11yBeEnabledEv")
            .unwrap();
        assert_eq!(func.start, 303);
        assert_eq!(func.executed, true);
    }

    #[test]
    fn test_parser_gcov_with_negative_counts() {
        let results = parse_gcov(Path::new("./test/negative_counts.gcov")).unwrap();
        assert_eq!(results.len(), 118);
        let (ref source_name, ref result) = results[14];
        assert_eq!(source_name, "/home/marco/Documenti/FD/mozilla-central/build-cov-gcc/dist/include/mozilla/Assertions.h");
        assert_eq!(result.lines, [(40, 0)].iter().cloned().collect());
    }

    #[test]
    fn test_parser_gcov_with_64bit_counts() {
        let results = parse_gcov(Path::new("./test/64bit_count.gcov")).unwrap();
        assert_eq!(results.len(), 46);
        let (ref source_name, ref result) = results[8];
        assert_eq!(
            source_name,
            "/home/marco/Documenti/FD/mozilla-central/build-cov-gcc/dist/include/js/HashTable.h"
        );
        assert_eq!(
            result.lines,
            [
                (324, 8096),
                (343, 12174),
                (344, 6085),
                (345, 23331),
                (357, 10720),
                (361, 313165934),
                (399, 272539208),
                (402, 31491125),
                (403, 35509735),
                (420, 434104),
                (709, 313172766),
                (715, 272542535),
                (801, 584943263),
                (822, 0),
                (825, 0),
                (826, 0),
                (828, 0),
                (829, 0),
                (831, 0),
                (834, 2210404897),
                (835, 196249666),
                (838, 3764974),
                (840, 516370744),
                (841, 1541684),
                (842, 2253988941),
                (843, 197245483),
                (844, 0),
                (845, 5306658),
                (846, 821426720),
                (847, 47096565),
                (853, 82598134),
                (854, 247796865),
                (886, 272542256),
                (887, 272542256),
                (904, 599154437),
                (908, 584933028),
                (913, 584943263),
                (916, 543534922),
                (917, 584933028),
                (940, 508959481),
                (945, 1084660344),
                (960, 545084512),
                (989, 534593),
                (990, 128435),
                (1019, 427973453),
                (1029, 504065334),
                (1038, 1910289238),
                (1065, 425402),
                (1075, 10613316),
                (1076, 5306658),
                (1090, 392499332),
                (1112, 48208),
                (1113, 48208),
                (1114, 0),
                (1115, 0),
                (1118, 48211),
                (1119, 8009),
                (1120, 48211),
                (1197, 40347),
                (1202, 585715301),
                (1207, 1171430602),
                (1210, 585715301),
                (1211, 910968),
                (1212, 585715301),
                (1222, 30644),
                (1223, 70165),
                (1225, 1647),
                (1237, 4048),
                (1238, 4048),
                (1240, 8096),
                (1244, 6087),
                (1250, 6087),
                (1257, 6085),
                (1264, 6085),
                (1278, 6085),
                (1279, 6085),
                (1280, 0),
                (1283, 6085),
                (1284, 66935),
                (1285, 30425),
                (1286, 30425),
                (1289, 6085),
                (1293, 12171),
                (1294, 6086),
                (1297, 6087),
                (1299, 6087),
                (1309, 4048),
                (1310, 4048),
                (1316, 632104110),
                (1327, 251893735),
                (1329, 251893735),
                (1330, 251893735),
                (1331, 503787470),
                (1337, 528619265),
                (1344, 35325952),
                (1345, 35325952),
                (1353, 26236),
                (1354, 13118),
                (1364, 305520839),
                (1372, 585099705),
                (1381, 585099705),
                (1382, 585099705),
                (1385, 585099705),
                (1391, 1135737600),
                (1397, 242807686),
                (1400, 242807686),
                (1403, 1032741488),
                (1404, 1290630),
                (1405, 1042115),
                (1407, 515080114),
                (1408, 184996962),
                (1412, 516370744),
                (1414, 516370744),
                (1415, 516370744),
                (1417, 154330912),
                (1420, 812664176),
                (1433, 47004405),
                (1442, 47004405),
                (1443, 47004405),
                (1446, 94008810),
                (1452, 9086049),
                (1456, 24497042),
                (1459, 12248521),
                (1461, 12248521),
                (1462, 24497042),
                (1471, 30642),
                (1474, 30642),
                (1475, 30642),
                (1476, 30642),
                (1477, 30642),
                (1478, 30642),
                (1484, 64904),
                (1485, 34260),
                (1489, 34260),
                (1490, 34260),
                (1491, 34260),
                (1492, 34260),
                (1495, 34260),
                (1496, 69792911),
                (1497, 139524496),
                (1498, 94193130),
                (1499, 47096565),
                (1500, 47096565),
                (1506, 61326),
                (1507, 30663),
                (1513, 58000),
                (1516, 35325952),
                (1518, 35325952),
                (1522, 29000),
                (1527, 29000),
                (1530, 29000),
                (1534, 0),
                (1536, 0),
                (1537, 0),
                (1538, 0),
                (1540, 0),
                (1547, 10613316),
                (1548, 1541684),
                (1549, 1541684),
                (1552, 3764974),
                (1554, 5306658),
                (1571, 8009),
                (1573, 8009),
                (1574, 8009),
                (1575, 31345),
                (1576, 5109),
                (1577, 5109),
                (1580, 8009),
                (1581, 1647),
                (1582, 8009),
                (1589, 0),
                (1592, 0),
                (1593, 0),
                (1594, 0),
                (1596, 0),
                (1597, 0),
                (1599, 0),
                (1600, 0),
                (1601, 0),
                (1604, 0),
                (1605, 0),
                (1606, 0),
                (1607, 0),
                (1609, 0),
                (1610, 0),
                (1611, 0),
                (1615, 0),
                (1616, 0),
                (1625, 0),
                (1693, 655507),
                (1711, 35615006),
                (1730, 10720),
                (1732, 10720),
                (1733, 10720),
                (1735, 10720),
                (1736, 10720),
                (1739, 313162046),
                (1741, 313162046),
                (1743, 313162046),
                (1744, 313162046),
                (1747, 272542535),
                (1749, 272542535),
                (1750, 272542535),
                (1752, 272542535),
                (1753, 272542535),
                (1754, 272542256),
                (1755, 272542256),
                (1759, 35509724),
                (1761, 35509724),
                (1767, 71019448),
                (1772, 35505028),
                (1773, 179105),
                (1776, 179105),
                (1777, 179105),
                (1780, 35325923),
                (1781, 35326057),
                (1785, 35326058),
                (1786, 29011),
                (1789, 71010332),
                (1790, 35505166),
                (1796, 35505166)
            ]
            .iter()
            .cloned()
            .collect()
        );

        // Assert more stuff.
    }

    #[test]
    fn test_parser_gcov_with_branches() {
        let results = parse_gcov(Path::new("./test/intermediate_with_branches.gcov")).unwrap();
        assert_eq!(results.len(), 1);
        let (ref source_name, ref result) = results[0];

        assert_eq!(source_name, "/home/marco/Documenti/FD/mozilla-central/build-cov-gcc/dist/include/nsExpirationTracker.h");

        assert_eq!(
            result.lines,
            [
                (393, 0),
                (397, 0),
                (399, 0),
                (401, 1),
                (402, 0),
                (403, 0),
                (405, 0)
            ]
            .iter()
            .cloned()
            .collect()
        );

        assert_eq!(
            result.branches,
            [(399, vec![false, false]), (401, vec![true, false])]
                .iter()
                .cloned()
                .collect()
        );

        assert!(result.functions.contains_key("_ZN19nsExpirationTrackerIN11nsIDocument16SelectorCacheKeyELj4EE25ExpirationTrackerObserver7ReleaseEv"));
        let func = result.functions.get("_ZN19nsExpirationTrackerIN11nsIDocument16SelectorCacheKeyELj4EE25ExpirationTrackerObserver7ReleaseEv").unwrap();
        assert_eq!(func.start, 393);
        assert_eq!(func.executed, false);
    }

    #[test]
    fn test_parser_gcov_rust_generics_with_two_parameters() {
        let results = parse_gcov(Path::new(
            "./test/rust/generics_with_two_parameters_intermediate.gcov",
        ))
        .unwrap();
        assert_eq!(results.len(), 1);
        let (ref source_name, ref result) = results[0];

        assert_eq!(source_name, "src/main.rs");

        assert_eq!(
            result.lines,
            [(4, 3), (5, 3), (6, 1), (9, 2), (10, 1), (11, 1), (12, 2)]
                .iter()
                .cloned()
                .collect()
        );

        assert_eq!(result.branches, [].iter().cloned().collect());

        assert!(result
            .functions
            .contains_key("_ZN27rust_code_coverage_sample_24mainE"));
        let func = result
            .functions
            .get("_ZN27rust_code_coverage_sample_24mainE")
            .unwrap();
        assert_eq!(func.start, 8);
        assert_eq!(func.executed, true);

        assert!(result.functions.contains_key(
            "_ZN27rust_code_coverage_sample_244compare_types<[i32; 3],alloc::vec::Vec<i32>>E"
        ));
        let func = result
            .functions
            .get("_ZN27rust_code_coverage_sample_244compare_types<[i32; 3],alloc::vec::Vec<i32>>E")
            .unwrap();
        assert_eq!(func.start, 3);
        assert_eq!(func.executed, true);
    }

    #[test]
    fn test_parser_jacoco_xml_basic() {
        let mut lines: BTreeMap<u32, u64> = BTreeMap::new();
        lines.insert(1, 0);
        lines.insert(4, 1);
        lines.insert(6, 1);
        let mut functions: FxHashMap<String, Function> = FxHashMap::default();
        functions.insert(
            String::from("hello#<init>"),
            Function {
                executed: false,
                start: 1,
            },
        );
        functions.insert(
            String::from("hello#main"),
            Function {
                executed: true,
                start: 3,
            },
        );
        let mut branches: BTreeMap<u32, Vec<bool>> = BTreeMap::new();
        branches.insert(3, vec![true, true]);
        let expected = vec![(
            String::from("hello.java"),
            CovResult {
                lines: lines,
                branches: branches,
                functions: functions,
            },
        )];

        let f = File::open("./test/jacoco/basic-report.xml").expect("Failed to open xml file");
        let file = BufReader::new(&f);
        let results = parse_jacoco_xml_report(file).unwrap();

        assert_eq!(results, expected);
    }

    #[test]
    fn test_parser_jacoco_xml_inner_classes() {
        let mut lines: BTreeMap<u32, u64> = BTreeMap::new();
        for i in vec![5, 10, 14, 15, 18, 22, 23, 25, 27, 31, 34, 37, 44, 49] {
            lines.insert(i, 0);
        }
        let mut functions: FxHashMap<String, Function> = FxHashMap::default();

        for (name, start, executed) in vec![
            ("Person$InnerClassForPerson#getSomethingElse", 31, false),
            ("Person#getSurname", 10, false),
            ("Person$InnerClassForPerson#<init>", 25, false),
            ("Person#setSurname", 14, false),
            ("Person#getAge", 18, false),
            (
                "Person$InnerClassForPerson$InnerInnerClass#<init>",
                34,
                false,
            ),
            ("Person$InnerClassForPerson#getSomething", 27, false),
            ("Person#<init>", 5, false),
            (
                "Person$InnerClassForPerson$InnerInnerClass#everything",
                37,
                false,
            ),
            ("Person#setAge", 22, false),
        ] {
            functions.insert(String::from(name), Function { executed, start });
        }
        let branches: BTreeMap<u32, Vec<bool>> = BTreeMap::new();
        let expected = vec![(
            String::from("org/gradle/Person.java"),
            CovResult {
                lines: lines,
                branches: branches,
                functions: functions,
            },
        )];

        let f = File::open("./test/jacoco/inner-classes.xml").expect("Failed to open xml file");
        let file = BufReader::new(&f);
        let results = parse_jacoco_xml_report(file).unwrap();

        assert_eq!(results, expected);
    }

    #[test]
    #[should_panic]
    fn test_parser_jacoco_xml_non_top_level_classes_panics() {
        let f = File::open("./test/jacoco/multiple-top-level-classes.xml")
            .expect("Failed to open xml file");
        let file = BufReader::new(&f);
        let _results = parse_jacoco_xml_report(file).unwrap();
    }

    #[test]
    #[should_panic]
    fn test_parser_jacoco_xml_full_report_with_non_top_level_classes_panics() {
        let f = File::open("./test/jacoco/full-junit4-report-multiple-top-level-classes.xml")
            .expect("Failed to open xml file");
        let file = BufReader::new(&f);
        let _results = parse_jacoco_xml_report(file).unwrap();
    }
}<|MERGE_RESOLUTION|>--- conflicted
+++ resolved
@@ -9,13 +9,9 @@
 use xml::attribute::OwnedAttribute;
 use xml::reader::{EventReader, XmlEvent};
 
-<<<<<<< HEAD
 use rustc_hash::FxHashMap;
 
-use defs::*;
-=======
 use crate::defs::*;
->>>>>>> 863c1b08
 
 #[derive(Debug)]
 pub enum ParserError {
